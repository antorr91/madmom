#!/usr/bin/env python
# encoding: utf-8
"""
This file contains all functionality needed for interaction with RNNLIB.

You need a working RNNLIB which can be obtained here:
http://sourceforge.net/apps/mediawiki/rnnl/index.php?title=Main_Page
Please build the software and put the resulting binary somewhere in your $PATH
or set the binary location in the RNNLIB variable below.

Note: RNNLIB is rather slow, madmom.ml.rnn serves as a (faster) purely Python
      based replacement for testing previously trained neural networks. The
      network configurations can be converted for testing with madmom.ml.rnn by
      RnnConfig('trained_network.save').save_model('converted_file').

@author: Sebastian Böck <sebastian.boeck@jku.at>

"""

import os.path
import re
import shutil
import tempfile
from Queue import Queue
from threading import Thread
import multiprocessing as mp
import subprocess

import numpy as np

from madmom.features import Activations

# rnnlib binary, please see comment above
RNNLIB = 'rnnlib'
THREADS = mp.cpu_count() / 2


class RnnlibActivations(np.ndarray):
    """
    Class for reading in activations as written by RNNLIB.

    """

    def __new__(cls, filename, fps=None):
        # default is only one label
        labels = [1]
        label = 0
        # read in the file
        with open(filename, 'r') as f:
            activations = None
            for line in f:
                # read in the header
                if line.startswith('#'):
                    continue
                if line.startswith('LABEL'):
                    labels = line.split(": ", 1)[1].split()
                    continue
                if line.startswith('DIMENSION'):
                    dimensions = int(line.split(": ", 1)[1])
                    # init the matrix
                    activations = np.zeros((dimensions, len(labels)))
                    continue
                # make sure we have an activations array
                if activations is None:
                    raise AssertionError('no activations initialised')
                # read in the data
                if labels:
                    activations[:, label] = np.fromstring(line, sep=' ')
                    # increase counter
                    label += 1
                else:
                    activations = np.fromstring(line, sep=' ')
        # close the file
        f.close()
        # cast to RnnlibActivations
        obj = np.asarray(activations.astype(np.float32)).view(cls)
        # set attributes
        obj._labels = labels
        obj._fps = fps
        # return the object
        return obj

    def __array_finalize__(self, obj):
        if obj is None:
            return
        # set default values here
        self._labels = getattr(obj, '_labels', None)
        self._fps = getattr(obj, '_fps', None)

    @property
    def labels(self):
        """Labels for classes."""
        return self._labels

    @property
    def fps(self):
        """Frames per second."""
        return self._fps


# helper functions for .nc file creation
def max_len(strings):
    """
    Determine the maximum length of an array of the given strings.
    :param strings: list with strings
    :return:        maximum length of these strings

    """
    return len(max(strings, key=len))


def expand_and_terminate(strings):
    """
    Expand and null-terminate the given strings to a common length.

    :param strings: a list of strings
    :return:        expanded and null-terminated list of strings

    """
    # each string must have the same length and must be null-terminated
    terminated_strings = []
    max_length = max_len(strings) + 1
    for string in strings:
        # expand each string to the maximum length with \0's
        string += '\0' * (max_length - len(string))
        terminated_strings.append(string)
    return terminated_strings


# FIXME: if we inherit from scipy.io.netcdf.NetCDFFile and omit the self.nc
# stuff and try to extend the class with properties directly, the setters do
# not work! why?
# noinspection PyPep8Naming
class NetCDF(object):
    """
    NetCDF Class is a simple NetCDFFile wrapper with some extensions for use
    with RNNLIB.

    """

    def __init__(self, filename, mode):
        """
        Creates a new NetCDF object.

        :param filename: open a .nc-file with the given filename
        :param mode:     {'r', 'w'} open an existing file for reading / writing

        Note: The scipy module has a bug which let's you alter variables and
              dimensions if the file is opened in 'r' mode, but does not throw
              an error if the flush() or close() methods are called and does
              not save the altered values!

        """
        from scipy.io.netcdf import NetCDFFile
        # open the file
        self.nc = NetCDFFile(filename, mode)

    def close(self):
        """Closes the file."""
        self.nc.close()

    def flush(self):
        """Flushes the file to disk."""
        self.nc.flush()

    @property
    def filename(self):
        """Name of the file."""
        return self.nc.filename

    @property
    def num_sequences(self):
        """Number of sequences."""
        # mandatory
        try:
            return self.nc.dimensions['numSeqs']
        except KeyError:
            return 0

    @num_sequences.setter
    def num_sequences(self, num_sequences):
        """
        Set the number of sequences.

        :param num_sequences: number of sequences [int]

        """
        try:
            self.nc.createDimension('numSeqs', num_sequences)
        except IOError:
            self.nc.dimensions['numSeqs'] = num_sequences

    @property
    def num_dimensions(self):
        """Number of dimensions of the sequences."""
        # mandatory
        try:
            return self.nc.dimensions['numDims']
        except KeyError:
            return 0

    @num_dimensions.setter
    def num_dimensions(self, num_dimensions):
        """
        Set the number of dimensions of the sequences.

        :param num_dimensions: number of dimensions of the sequences [int]

        """
        try:
            self.nc.createDimension('numDims', num_dimensions)
        except IOError:
            self.nc.dimensions['numDims'] = num_dimensions

    @property
    def num_time_steps(self):
        """Total number of time steps (of all sequences)."""
        # mandatory
        try:
            return self.nc.dimensions['numTimesteps']
        except KeyError:
            return 0

    @num_time_steps.setter
    def num_time_steps(self, num_time_steps):
        """
        Set the total number of time steps (of all sequences).

        :param num_time_steps: number of time steps [int]

        """
        try:
            self.nc.createDimension('numTimesteps', num_time_steps)
        except IOError:
            self.nc.dimensions['numTimesteps'] = num_time_steps

    @property
    def input_pattern_size(self):
        """Size of the input patterns."""
        # mandatory
        try:
            return self.nc.dimensions['inputPattSize']
        except KeyError:
            return None

    @input_pattern_size.setter
    def input_pattern_size(self, input_pattern_size):
        """
        Set the size of the input patterns.

        :param input_pattern_size: input pattern size [int]

        """
        try:
            self.nc.createDimension('inputPattSize', input_pattern_size)
        except IOError:
            self.nc.dimensions['inputPattSize'] = input_pattern_size

    # dimensions needed for indicated tasks
    # TODO: use decorators to check the presence of these depending on the task

    @property
    def num_labels(self):
        """Number of different labels."""
        # classification, sequence_classification, transcription
        try:
            return self.nc.dimensions['numLabels']
        except KeyError:
            return None

    @num_labels.setter
    def num_labels(self, num_labels):
        """
        Set the number of different labels (classification, sequence
        classification, transcription).

        :param num_labels: number of labels [int]

        """
        try:
            self.nc.createDimension('numLabels', num_labels)
        except IOError:
            self.nc.dimensions['numLabels'] = num_labels

    @property
    def max_label_length(self):
        """Maximum length of the labels."""
        # classification, sequence_classification, transcription
        try:
            return self.nc.dimensions['maxLabelLength']
        except KeyError:
            return None

    @max_label_length.setter
    def max_label_length(self, max_label_length):
        """
        Set the maximum label length (classification, sequence classification,
        transcription).

        :param max_label_length: maximum label length [int]

        """
        try:
            self.nc.createDimension('maxLabelLength', max_label_length)
        except IOError:
            self.nc.dimensions['maxLabelLength'] = max_label_length

    @property
    def target_pattern_size(self):
        """Size of the target pattern vector."""
        # regression
        try:
            return self.nc.dimensions['targetPattSize']
        except KeyError:
            return None

    @target_pattern_size.setter
    def target_pattern_size(self, target_pattern_size):
        """
        Set the size of the target pattern vector (regression).

        :param target_pattern_size: target pattern vector size

        """
        try:
            self.nc.createDimension('targetPattSize', target_pattern_size)
        except IOError:
            self.nc.dimensions['targetPattSize'] = target_pattern_size

    @property
    def max_target_string_length(self):
        """Maximum length of the target strings."""
        # sequence_classification, transcription
        try:
            return self.nc.dimensions['maxTargStringLength']
        except KeyError:
            return None

    @max_target_string_length.setter
    def max_target_string_length(self, max_target_string_length):
        """
        Set the maximum target strings length (sequence classification,
        transcription).

        :param max_target_string_length: maximum target strings length [int]

        """
        try:
            self.nc.createDimension('maxTargStringLength',
                                    max_target_string_length)
        except IOError:
            self.nc.dimensions['maxTargStringLength'] = \
                max_target_string_length

    @property
    def max_sequence_tag_length(self):
        """Maximum length of the sequence tags."""
        # optional
        try:
            return self.nc.dimensions['maxSeqTagLength']
        except KeyError:
            return None

    @max_sequence_tag_length.setter
    def max_sequence_tag_length(self, max_sequence_tag_length):
        """
        Set the maximum sequence tag length.

        :param max_sequence_tag_length: maximum sequence tag length [int]

        """
        try:
            self.nc.createDimension('maxSeqTagLength', max_sequence_tag_length)
        except IOError:
            self.nc.dimensions['maxSeqTagLength'] = max_sequence_tag_length

    # VARIABLES

    @property
    def inputs(self):
        """Input vectors."""
        # mandatory
        try:
            var = self.nc.variables['inputs']
            return var.data
        except KeyError:
            return None

    @inputs.setter
    def inputs(self, inputs):
        """
        Set the inputs.

        :param inputs: input vectors [float array]

        """
        inputs = np.atleast_2d(inputs)
        # set the seqDims if not already done
        if not self.sequence_dimensions:
            self.sequence_dimensions = [np.shape(inputs)[0]]
        if not self.num_time_steps:
            self.num_time_steps = np.shape(inputs)[0]
        if not self.input_pattern_size:
            self.input_pattern_size = np.shape(inputs)[1]
        var = self.nc.createVariable('inputs', 'f',
                                     ('numTimesteps', 'inputPattSize'))
        var[:] = inputs.astype(np.float32)

    @property
    def sequence_dimensions(self):
        """Sequence dimensions."""
        # mandatory
        try:
            var = self.nc.variables['seqDims']
            return var.data
        except KeyError:
            return None

    @sequence_dimensions.setter
    def sequence_dimensions(self, sequence_dimensions):
        """
        Set the sequence dimensions.

        :param sequence_dimensions: sequence dimensions [int array]

        """
        sequence_dimensions = np.atleast_2d(sequence_dimensions)
        if not self.num_sequences:
            self.num_sequences = np.shape(sequence_dimensions)[0]
        if not self.num_dimensions:
            self.num_dimensions = np.shape(sequence_dimensions)[1]
        var = self.nc.createVariable('seqDims', 'i', ('numSeqs', 'numDims'))
        var[:] = sequence_dimensions.astype(np.int32)

    # variables needed for indicated tasks
    # TODO: use decorators to check the presence of these depending on the task

    @property
    def target_classes(self):
        """Target classes."""
        # classification
        try:
            var = self.nc.variables['targetClasses']
            return var.data
        except KeyError:
            return None

    @target_classes.setter
    def target_classes(self, target_classes):
        """
        Set the target classes (classification).

        :param target_classes: target classes [array with class indices]

        """
        if not self.num_time_steps:
            self.num_time_steps = np.shape(target_classes)[0]
        if not self.labels:
            self.labels = np.unique(target_classes)
        var = self.nc.createVariable('targetClasses', 'i', ('numTimesteps',))
        var[:] = target_classes.astype(np.int64)

    @property
    def labels(self):
        """Labels."""
        # classification, sequence_classification, transcription
        try:
            var = self.nc.variables['labels']
            return var.data
        except KeyError:
            return None

    @labels.setter
    def labels(self, labels):
        """
        Set the labels (classification, sequence classification,
        transcription).

        :param labels: labels [list of strings]

        """
        # TODO: make a list if a single value is given?
        # convert the labels to a integer array
        labels = np.asarray(labels, np.int)
        # convert the labels to a strings array
        labels = np.asarray(labels, np.str)
        # set the number of labels
        if not self.num_labels:
            self.num_labels = np.shape(labels)[0]
        # set the maximum length of the labels
        if not self.max_label_length:
            # set the maximum length of the label names
            self.max_label_length = max_len(labels) + 1
        # all labels must be the same length and null-terminated
        labels = expand_and_terminate(labels)
        var = self.nc.createVariable('labels', 'c',
                                     ('numLabels', 'maxLabelLength'))
        var[:] = labels

    @property
    def target_patterns(self):
        """Target patterns."""
        # regression
        try:
            var = self.nc.variables['targetPatterns']
            return var.data
        except KeyError:
            return None

    @target_patterns.setter
    def target_patterns(self, target_patterns):
        """
        Set the target patterns (regression).

        :param target_patterns: target patterns [float array]

        """
        # TODO: make a list if a single value is given?
        if not self.num_time_steps:
            self.num_time_steps = np.shape(target_patterns)[0]
        if not self.target_pattern_size:
            self.target_pattern_size = np.shape(target_patterns)[1]
        var = self.nc.createVariable('targetPatterns', 'f',
                                     ('numTimesteps', 'targetPattSize'))
        var[:] = target_patterns.astype(np.float32)

    @property
    def target_strings(self):
        """Target strings."""
        # sequence_classification, transcription
        try:
            var = self.nc.variables['targetStrings']
            return var.data
        except KeyError:
            return None

    @target_strings.setter
    def target_strings(self, target_strings):
        """
        Set the target strings (sequence classification, transcription).

        :param target_strings: target strings [list of strings]

        """
        # TODO: make a list if a single value is given?
        if not self.num_sequences:
            self.num_sequences = len(target_strings)
        if not self.max_target_string_length:
            self.max_target_string_length = max_len(target_strings) + 1
        # all targetStrings must be the same length and null-terminated
        targetStrings = expand_and_terminate(target_strings)
        var = self.nc.createVariable('targetStrings', 'c',
                                     ('numTimesteps', 'maxTargStringLength'))
        var[:] = targetStrings

    @property
    def sequence_tags(self):
        """Sequence tags."""
        # optional
        try:
            var = self.nc.variables['seqTags']
            return var.data
        except KeyError:
            return None

    @sequence_tags.setter
    def sequence_tags(self, sequence_tags):
        """
        Set the sequence tags (optional data).

        :param sequence_tags: sequence tags [list of strings]

        """
        # make a list if a single value is given
        if isinstance(sequence_tags, str):
            sequence_tags = [sequence_tags]
        if not self.num_sequences:
            self.num_sequences = len(sequence_tags)
        if not self.max_sequence_tag_length:
            self.max_sequence_tag_length = max_len(sequence_tags) + 1
        # all seqTags must be the same length and null-terminated
        sequence_tags = expand_and_terminate(sequence_tags)
        var = self.nc.createVariable('seqTags', 'c',
                                     ('numSeqs', 'maxSeqTagLength'))
        var[:] = sequence_tags


# .nc file creation
def create_nc_file(filename, data, targets, tags=None):
    """
    Create a .nc file with the given input data and targets.

    :param filename: name of the file to create
    :param data:     input data [numpy array]
    :param targets:  corresponding targets [numpy array]
    :param tags:     additional tags (optional) [dict]

    """
    # create the .nc file
    nc = NetCDF(filename, 'w')
    # tags
    if tags:
        nc.sequence_tags = str(tags)
    # ground truth
    if targets.ndim == 1:
        nc.target_classes = targets
    else:
        nc.target_patterns = targets
    # input data handling
    if isinstance(data, np.ndarray):
        # data in correct format
        nc.inputs = data
    elif isinstance(data, list):
        # we need to stack the data
        inputs = None
        for d in data:
            if inputs is None:
                # use first as is
                inputs = d
            else:
                # stack all others
                inputs = np.hstack((inputs, d))
        # store them in .nc file
        nc.inputs = inputs
    else:
        raise TypeError("Invalid input data type.")
    # save file
    nc.close()
    # return
    return filename


# .nc file testing
class TestThread(Thread):
    """
    Class for testing a .nc file against multiple networks and distributing the
    work to multiple threads.

    """

    def __init__(self, work_queue, return_queue, verbose=2):
        """
        Test a file against multiple neural networks.

        :param work_queue:   queue with work items
        :param return_queue: queue for the results
        :param verbose:      show RNNLIB's output

        """
        # init the thread
        super(TestThread, self).__init__()
        # set attributes
        self.work_queue = work_queue
        self.return_queue = return_queue
        self.verbose = verbose
        self.kill = False

    def run(self):
        """Test file against all neural networks in the queue."""
        while not self.kill:
            # grab the first work item from queue
            nc_file, nn_file = self.work_queue.get()
            # create a tmp directory for each thread
            tmp_work_path = tempfile.mkdtemp()
            # test the file against the network
            args = [RNNLIB,
                    '--verbose=true',
                    '--display=true',
                    '--autosave=false',
                    '--dumpPath=%s/' % tmp_work_path,
                    '--dataset=test',
                    '--dataFileNum=0',
                    '--sequence=0',
                    '--trainFile=""',
                    '--valFile=""',
                    '--testFile=%s' % nc_file, nn_file]
            try:
                if self.verbose > 1:
                    subprocess.call(args)
                else:
                    with open(os.devnull, 'w') as devnull:
                        subprocess.call(args, stdout=devnull, stderr=devnull)
            except OSError:
                # TODO: which exception should be raised?
                raise SystemExit('rnnlib binary not found')
            # read the activations
            act = None
            try:
                # classification output
                act = RnnlibActivations('%s/output_outputActivations' %
                                        tmp_work_path)
            except IOError:
                # could not read in the activations, try regression
                # TODO: make regression task work as well
                #       until then just output the log
                with open("%s/log" % tmp_work_path, 'rb') as log:
                    print log.read()
                raise RuntimeError("Error while RNNLIB processing.")
            finally:
                # put a tuple with nc file, nn file and activations
                # in the return queue
                self.return_queue.put((nc_file, nn_file, act))
                # clean up
                shutil.rmtree(tmp_work_path)
                # signal to queue that job is done
                self.work_queue.task_done()


def create_pool(threads=THREADS, verbose=False):
    """
    Create a pool of working threads.

    :param threads:  number of parallel threads
    :param verbose:  be verbose
    :return:         a tuple with working and return queues

    Note: the work queue must contain tuples with (nc_file, nn_file),
          the return queue contains the same tuples extended by the activations
          (nc_file, nn_file, activations).

    """
    # a queue for the work items
    work_queue = Queue()
    # a queue for the results
    return_queue = Queue()
    # start N threads parallel
    workers = [TestThread(work_queue, return_queue, verbose)
               for _ in range(threads)]
    for w in workers:
        w.setDaemon(True)
        w.start()
    # return the queues
    return work_queue, return_queue


def test_nc_files(nc_files, nn_files, work_queue, return_queue):
    """
    Test a list of .nc files against multiple neural networks.

    :param nc_files:     list with .nc files to be tested
    :param nn_files:     list with network .save files
    :param work_queue:   a work queue
    :param return_queue: a return queue
    :return:             list with activations
                         (a numpy array for each .nc file)

    """
    if not nc_files:
        raise ValueError('no .nc files given')
    if not nn_files:
        raise ValueError('no pre-trained neural network files given')
    # put a combination of .nc files and neural networks in the queue
    for nc_file in nc_files:
        for nn_file in nn_files:
            work_queue.put((nc_file, nn_file))
    # wait until everything has been processed
    work_queue.join()
    # init return list
    activations = [None] * len(nc_files)
    num_activations = [1] * len(nc_files)
    # get all the activations and process them accordingly
    while not return_queue.empty():
        # get the tuple
        nc_file, nn_file, act = return_queue.get()
        # at which index should we put the activations in the return list
        nc_idx = nc_files.index(nc_file)
        # copy the activations to the returning list
        if activations[nc_idx] is None:
            # store the activations
            activations[nc_idx] = act
        else:
            # add the activations to the existing ones
            activations[nc_idx] += act
            # increase counter
            num_activations[nc_idx] += 1
    # average the activations
    for i in range(len(activations)):
        if num_activations[i] > 0:
            activations[i] /= num_activations[i]
    # return activations
    return activations


class RnnlibConfig(object):
    """
    Rnnlib config file class.

    """

    def __init__(self, filename=None):
        """
        Creates a new RnnlibConfig instance.

        :param filename: name of the config file for rnnlib

        """
        # container for weights
        self.w = {}
        # attributes
        self.train_files = None
        self.val_files = None
        self.test_files = None
        self.layer_sizes = None
        self.layer_types = None
        self.bidirectional = False
        self.task = None
        self.learn_rate = None
        self.momentum = None
        self.optimizer = None
        self.rand_seed = 0
        self.noise = 0
        self.weight_noise = 0
        # read in file if a file name is given
        self.filename = filename
        if filename:
            self.load(filename)

    def load(self, filename):
        """
        Load the configuration from file.

        :param filename: name of the configuration file

        """
        # open the config file
        f = open(filename, 'r')
        # read in every line
        for line in f.readlines():
            # save the file sets
            if line.startswith('trainFile'):
                self.train_files = line[:].split()[1].split(',')
            elif line.startswith('valFile'):
                self.val_files = line[:].split()[1].split(',')
            elif line.startswith('testFile'):
                self.test_files = line[:].split()[1].split(',')
            elif line.startswith('#testFile'):
                self.test_files = line[:].split()[1].split(',')
            # size and type of hidden layers
            elif line.startswith('hiddenSize'):
                self.layer_sizes = np.array(line[:].split()[1].split(','),
                                            dtype=np.int).tolist()
                # number of the output layer
                num_output_layer = len(self.layer_sizes)
            elif line.startswith('hiddenType'):
                hidden_type = line[:].split()[1]
                self.layer_types = [hidden_type] * len(self.layer_sizes)
            # task
            elif line.startswith('task'):
                self.task = line[:].split()[1]
            # save the weights
            elif line.startswith('weightContainer_'):
                # line format: weightContainer_bias_to_hidden_0_0_weights \
                # num_weights weight0 weight1 ...
                parts = line[:].split()
                # only use the weights
                if parts[0].endswith('_weights'):
                    # get rid of beginning and end
                    name = re.sub('weightContainer_', '', str(parts[0][:]))
                    name = re.sub('_weights', '', name)
                    # alter the name to a more useful schema
                    name = re.sub('_to_', '_', name)
                    name = re.sub('input_', 'i_', name)
                    name = re.sub('hidden_', 'layer_', name)
                    name = re.sub('bias_', 'b_', name)
                    name = re.sub('_output', '_o', name)
                    name = re.sub('gather_._', 'i_', name)
                    name = re.sub('_peepholes', '_peephole_weights', name)
                    # hidden layer handling
                    for i in range(len(self.layer_sizes)):
                        # recurrent connections
                        name = re.sub('layer_%s_0_layer_%s_0_delay.*' % (i, i),
                                      'layer_%s_0_recurrent_weights' % i, name)
                        name = re.sub('layer_%s_1_layer_%s_1_delay.*' % (i, i),
                                      'layer_%s_1_recurrent_weights' % i, name)
                    # set bidirectional mode
                    if '0_1' in name:
                        self.bidirectional = True
                    # start renaming / renumbering
                    if name.startswith('i_'):
                        # weights
                        name = "%s_weights" % name[2:]
                    if name.startswith('b_'):
                        # bias
                        name = "%s_bias" % name[2:]
                    if name.startswith('o_'):
                        # output layer
                        name = "layer_%s_0_%s" % (num_output_layer, name[2:])
                    if name.endswith('_o'):
                        name = re.sub('layer_%s_0_o' % (num_output_layer - 1),
                                      'layer_%s_0_weights' % num_output_layer,
                                      name)
                        name = re.sub('layer_%s_1_o' % (num_output_layer - 1),
                                      'layer_%s_1_weights' % num_output_layer,
                                      name)
                    # save the weights
                    self.w[name] = np.array(parts[2:], dtype=np.float32)
        # append output layer size
        output_size = self.w['layer_%s_0_bias' % num_output_layer].size
        self.layer_sizes.append(output_size)
        # set the output layer type
        if self.task == 'classification':
            self.layer_types.append('sigmoid')
        elif self.task == 'regression':
            self.layer_types.append('linear')
        else:
            raise ValueError('unknown task, cannot set type of output layer.')
        # stack the output weights
        if self.bidirectional:
            num_output = len(self.layer_sizes) - 1
            size_output = self.layer_sizes[num_output]
            bwd = self.w.pop('layer_%s_0_weights' % num_output)
            fwd = self.w.pop('layer_%s_1_weights' % num_output)
            # reshape weights
            bwd = bwd.reshape((size_output, -1))
            fwd = fwd.reshape((size_output, -1))
            # stack weights
            self.w['layer_%s_0_weights' % num_output] = np.hstack((bwd, fwd))
        # close the file
        f.close()

    def save(self, filename):
        """
        Save the RNNLIB config file.

        :param filename: name of the config file

        """
        # write the config file(s)
        # TODO: use madmom.utils.open
        f = open(filename, 'wb')
        f.write('task %s\n' % self.task)
        f.write('autosave true\n')
        # use the 1st hidden layer
        f.write('hiddenType %s\n' % self.layer_types[0])
        f.write('hiddenSize %s\n' % ",".join(str(x) for x in self.layer_sizes))
        f.write('bidirectional %s\n' % str(self.bidirectional).lower())
        f.write('dataFraction 1\n')
        f.write('maxTestsNoBest %s\n' % 20)
        f.write('learnRate %s\n' % str(self.learn_rate))
        f.write('momentum %s\n' % str(self.momentum))
        f.write('optimiser %s\n' % str(self.optimizer))
        f.write('randSeed %s\n' % str(self.rand_seed))
        f.write('inputNoiseDev %s\n' % str(self.noise))
        f.write('weightDistortion %s\n' % str(self.weight_noise))
        if len(self.train_files) > 0:
            f.write('trainFile %s\n' % ",".join(self.train_files))
        if len(self.val_files) > 0:
            f.write('valFile %s\n' % ",".join(self.val_files))
        if len(self.test_files) > 0:
            # comment the test files so they are not tested during training
            f.write('#testFile %s\n' % ",".join(self.test_files))
        f.close()

    def test(self, out_dir=None, file_set='test', threads=THREADS,
             fps=None, verbose=False):
        """
        Test the given set of files.

        :param out_dir:  output directory for activations
        :param file_set: which set should be tested {train, val, test}
        :param threads:  number of working threads
        :param fps:      frames per seconds (used for saving the activations)
        :param verbose:  verbose output
        :return:         the output directory

        Note: If no `out_dir` is given, an output directory with the name based
              on the config file name is created.

        """
        # if no output directory was given, use the name of the file + set
        if out_dir is None:
            out_dir = "%s.%s" % (os.path.splitext(self.filename)[0], file_set)
        # create output directory
        try:
            os.mkdir(out_dir)
        except OSError:
            # directory exists already, update modification date
            os.utime(out_dir, None)
        # test all files of the given set
        nc_files = getattr(self, "%s_files" % file_set)
        # create a pool of workers
        work_queue, return_queue = create_pool(threads, verbose)
        # test all files
        activations = test_nc_files(nc_files, [self.filename], work_queue,
                                    return_queue)
        # save all activations
        for nc_file in nc_files:
            # name of the activations file
            basename = os.path.basename(os.path.splitext(nc_file)[0])
            act_file = "%s/%s" % (out_dir, basename)
            # try to get the fps from the .nc file
            try:
                import ast
                # it's always the first sequence tag entry (i.e. first file)
                tags = "".join(NetCDF(nc_file, 'r').sequence_tags[0])
                tags = ast.literal_eval(tags)
                fps = tags['fps']
            except SyntaxError:
                pass
            # save the activations (at the given index position)
            act = activations[nc_files.index(nc_file)]
            if fps:
                # save as Activations with fps
                Activations(act, fps=fps).save(act_file)
            else:
                # save as plain numpy array
                np.save(act_file, act)

        # return the output directory
        return out_dir

    def save_model(self, filename=None, comment=None, npz=True):
        """
        Save the model to a .h5 file which can be universally used and
        converted to .npz to create a madmom.ml.rnn.RNN instance.

        :param filename: save the model to this file
        :param comment:  optional comment for the model
        :param npz:      also convert to .npz format

        Note: If no filename is given, the filename of the .save file is used
              and the extension is set to .h5 or .npz respectively.

        """
        import h5py
        from .rnn import REVERSE
        # check if weights are present
        if not self.w:
            raise ValueError('please load a configuration file first')
        # set a default file name
        if filename is None:
            filename = "%s.h5" % os.path.splitext(self.filename)[0]
        # set the number of the output layer
        num_output = len(self.layer_sizes) - 1
        if num_output > 8:
            # FIXME: I know that works only with layer nums 0..9, have to come
            #        up with a proper solution.
            raise ValueError('too many layers, please fix me.')
        # save model
        with h5py.File(filename, 'w') as h5:
            # model attributes
            h5_m = h5.create_group('model')
            h5_m.attrs['type'] = 'RNN'
            if comment:
                h5_m.attrs['comment'] = comment
            # layers
            h5_l = h5.create_group('layer')
            # create a subgroup for each layer
            for layer in range(len(self.layer_sizes)):
                bidirectional = False
                # create group with layer number
                grp = h5_l.create_group(str(layer))
                # iterate over all weights
                for key in sorted(self.w.keys()):
                    # skip if it's not the right layer
                    if not key.startswith('layer_%s_' % layer):
                        continue
                    # get the weights
                    w = self.w[key]
                    name = None
                    if key.endswith('peephole_weights'):
                        name = 'peephole_weights'
                    elif key.endswith('recurrent_weights'):
                        name = 'recurrent_weights'
                    elif key.endswith('weights'):
                        name = 'weights'
                    elif key.endswith('bias'):
                        name = 'bias'
                    else:
                        ValueError('key %s not understood' % key)
                    # get the size of the layer to reshape it
                    layer_size = self.layer_sizes[layer]
                    # if we use LSTM units, align weights differently
                    if self.layer_types[layer] == 'lstm':
                        if 'peephole' in key:
                            # peephole connections
                            w = w.reshape(3 * layer_size, -1)
                        else:
                            # bias, weights and recurrent connections
                            w = w.reshape(4 * layer_size, -1)
                    # "normal" units
                    else:
                        w = w.reshape(layer_size, -1).T
                    # reverse
                    if key.startswith('layer_%s_0' % layer):
                        if re.sub('layer_%s_0' % layer, 'layer_%s_1' % layer,
                                  key) in self.w.keys():
                            name = '%s_%s' % (REVERSE, name)
                            bidirectional = True
                    # save the weights
                    grp.create_dataset(name, data=w.astype(np.float32))
                    # include the layer type as attribute
                    layer_type = self.layer_types[layer].capitalize()
                    if layer_type == 'Lstm':
                        layer_type = 'LSTM'
                    grp.attrs['type'] = str(layer_type)
                    # also for the reverse bidirectional layer if it exists
                    if bidirectional:
                        grp.attrs['%s_type' % REVERSE] = str(layer_type)
                # next layer
        # also convert to .npz
        if npz:
            from .io import convert_model

            convert_model(filename)


def test_save_files(files, out_dir=None, file_set='test', threads=THREADS,
                    verbose=False, fps=100):
    """
    Test the given set of files.

    :param files:    list with RNNLIB .save files
    :param out_dir:  output directory for activations
    :param file_set: which set should be tested {train, val, test}
    :param threads:  number of working threads
    :param verbose:  be verbose
    :param fps:      frame rate of the Activations to be saved

    Note: If `out_dir` is set and multiple network files contain the same
          files, the activations get averaged and saved to `out_dir`.

          The activations are saved as Activations instances, i.e. .npz files
          which include a frame rate in fps (frames per second).

    """
    # FIXME: function only works if called in the directory of the NN file
    if out_dir is None:
        # test all NN files individually
        for save_file in files:
            rnn_config = RnnlibConfig(save_file)
            rnn_config.test(file_set=file_set, threads=threads)
    else:
        # average all activations and output them in the given directory
        try:
            # create output directory
            os.mkdir(out_dir)
        except OSError:
            # directory exists already
            pass
        # get a list of all .nc files
        nc_files = []
        for save_file in files:
            rnn_config = RnnlibConfig(save_file)
            nc_files.extend(getattr(rnn_config, "%s_files" % file_set))
        # remove duplicates
        nc_files = list(set(nc_files))
        # create a pool of workers
        work_queue, return_queue = create_pool(threads, verbose)
        # test each .nc files against the NN files if it is in the given set
        # Note: do not flip the order of the loops, otherwise files could be
        #       tested even if they were included in the train set!
        # TODO: unify this with RnnlibConfig.test()
        for nc_file in nc_files:
            # check in which .save files the .nc file is included
            nc_nn_files = []
            for save_file in files:
                rnn_config = RnnlibConfig(save_file)
                if nc_file in getattr(rnn_config, "%s_files" % file_set):
                    nc_nn_files.append(save_file)
            # test the .nc file against these networks
            activations = test_nc_files([nc_file], nc_nn_files, work_queue,
                                        return_queue)
            # name of the activations file
            basename = os.path.basename(os.path.splitext(nc_file)[0])
            act_file = "%s/%s" % (out_dir, basename)
            # cast the activations to an Activations instance (we only passed
            # one .nc file, so it's the first activation in the returned list)
            if verbose:
                print act_file
            Activations(activations[0], fps=fps).save(act_file)


def create_config(files, config, out_dir, folds=8, randomize=False,
                  bidirectional=True, task='classification', learn_rate=1e-5,
                  layer_sizes=[25, 25, 25], layer_type='lstm', momentum=0.9,
                  optimizer='steepest', splits=None, noise=0,
                  weight_noise=0):
    """
    Creates RNNLIB config files for N-fold cross validation.

    :param files:         use these .nc files
    :param config:        common base name for the config files
    :param out_dir:       output directory for config files
    :param folds:         number of folds
    :param randomize:     shuffle files before creating splits
    :param bidirectional: use bidirectional neural networks
    :param task:          neural network task
    :param learn_rate:    learn rate to use
    :param layer_sizes:   sizes of the hidden layers
    :param layer_type:    hidden layer types
    :param momentum:      momentum for steepest descent
    :param optimizer:     which optimizer to use {'steepest, 'rprop'}
    :param splits:        use pre-defined folds from splits folder
    :param noise:         add noise to inputs
    :param weight_noise:  add noise to weights

    """
    from madmom.utils import search_files
    # filter the files to include only .nc files
    files = search_files(files, '.nc')
    # common output filename
    if out_dir is not None:
        try:
            # create output directory
            os.mkdir(out_dir)
        except OSError:
            # directory exists already
            pass
        out_file = '%s/%s' % (out_dir, config)
    else:
        out_file = config
    # shuffle the files
    if randomize:
        import random
        random.shuffle(files)
    # splits into N parts
    splittings = []
    for n in range(folds):
        splittings.append([])
    if isinstance(splits, list):
        # we got a list of splits folders
        from madmom.utils import search_files, match_file
        for split in splits:
            folds = search_files(split, '.fold')
            if len(folds) != len(splittings):
                raise ValueError('number of folds must match.')
            for fold, fold_file in enumerate(folds):
                with open(fold_file, 'r') as s:
                    for line in s:
                        line = line.strip()
                        nc_file = match_file(line, files, match_suffix='.nc')
                        try:
                            splittings[fold].append(str(nc_file[0]))
                        except IndexError:
                            print("can't find .nc file for file: "
                                             "%s" % line)
    else:
        # use a standard splits
        for fold in range(folds):
            splittings[fold] = [f for i, f in enumerate(files)
                                if i % folds == fold]
            if not splittings[fold]:
                raise ValueError('not enough files for %d folds.' % folds)
    # set the number of folds
    folds = len(splittings)
    # create the rnnlib_config files
    if folds < 3:
        raise ValueError('cannot create splits with less than 3 folds.')
    for i in range(folds):
        rnnlib_config = RnnlibConfig()
        test_fold = np.nonzero(np.arange(i, i + folds) % folds == 0)[0]
        val_fold = np.nonzero(np.arange(i, i + folds) % folds == 1)[0]
        train_fold = np.nonzero(np.arange(i, i + folds) % folds >= 2)[0]
        # assign the sets
        rnnlib_config.test_files = splittings[int(test_fold)]
        rnnlib_config.val_files = splittings[int(val_fold)]
        rnnlib_config.train_files = []
        for j in train_fold.tolist():
            rnnlib_config.train_files.extend(splittings[j])
        rnnlib_config.task = task
        rnnlib_config.bidirectional = bidirectional
        rnnlib_config.learn_rate = learn_rate
        rnnlib_config.layer_sizes = layer_sizes
        rnnlib_config.layer_types = [layer_type] * len(layer_sizes)
        rnnlib_config.momentum = momentum
        rnnlib_config.optimizer = optimizer
        rnnlib_config.noise = noise
        rnnlib_config.weight_noise = weight_noise
        rnnlib_config.save('%s_%s' % (out_file, i + 1))


def create_nc_files(files, annotations, out_dir, norm=False, att=0,
                    frame_size=2048, online=False, fps=100, filterbank=None,
                    num_bands=6, fmin=30, fmax=17000, norm_filters=True,
                    log=True, mul=1, add=0, diff=True, diff_ratio=0.5,
                    diff_frames=None, diff_max_bins=1, positive_diffs=True,
                    shift=0, spread=0, split=None, verbose=False):
    """
    Create .nc files for the given .wav and annotation files.

    :param files:         use the files (must contain both the audio files and
                          the annotation files)
    :param annotations:   use these annotation suffices [list of strings]
    :param out_dir:       output directory for the created .nc files

    Signal parameters:

    :param norm:          normalize the signal
    :param att:           attenuate the signal

    Framing parameters:

    :param frame_size:    size of one frame(s), if a list is given, the
                          individual spectrograms are stacked [int]
    :param fps:           use given frames per second [float]
    :param online:        online mode, i.e. use only past information

    Filterbank parameters:

    :param filterbank:    filterbank type [Filterbank]
    :param num_bands:     number of filter bands (per octave, depending on the
                          type of the filterbank)
    :param fmin:          the minimum frequency [Hz]
    :param fmax:          the maximum frequency [Hz]
    :param norm_filters:  normalize the filter to area 1 [bool]

    Logarithmic magnitude parameters:

    :param log:           scale the magnitude spectrogram logarithmically
                          [bool]
    :param mul:           multiply the magnitude spectrogram with this factor
                          before taking the logarithm [float]
    :param add:           add this value before taking the logarithm of the
                          magnitudes [float]

    Difference parameters:

    :param diff:           calculate the difference of the spectrogram [bool]
                           if the spectrograms are stacked, the differences
                           will be stacked, too
    :param diff_ratio:     calculate the difference to the frame at
                           which the window used for the STFT yields
                           this ratio of the maximum height [float]
    :param diff_frames:    calculate the difference to the N-th previous frame
                           [int] (if set, this overrides the value calculated
                           from the `diff_ratio`)
    :param diff_max_bins:  apply a maximum filter with this width (in bins in
                           frequency dimension) before calculating the diff;
                           (e.g. for the difference spectrogram of the SuperFlux
                           algorithm 3 `max_bins` are used together with a 24
                           band logarithmic filterbank)
    :param positive_diffs: keep only the positive differences, i.e. set all
                           diff values < 0 to 0

    Target parameters:

    :param shift:          shift the targets N seconds
    :param spread:         spread the targets N seconds
    :param split:          split the files into parts with N frames length

    Other parameters:

    :param verbose:       be verbose

    """
    from madmom.processors import SequentialProcessor
    from madmom.audio.signal import SignalProcessor
    from madmom.audio.spectrogram import (
        LogarithmicFilteredSpectrogramProcessor, StackedSpectrogramProcessor,
        SpectrogramDifferenceProcessor)

    from madmom.utils import (search_files, match_file, load_events,
                              quantize_events)

    # define processing chain
    sig = SignalProcessor(num_channels=1, norm=norm, att=att)

    # we need to define which specs should be stacked
    spec = LogarithmicFilteredSpectrogramProcessor(filterbank=filterbank,
                                                   num_bands=num_bands,
                                                   fmin=fmin, fmax=fmax,
                                                   norm_filters=norm_filters,
                                                   log=log, mul=mul, add=add)
    if diff:
        diff = SpectrogramDifferenceProcessor(diff_ratio=diff_ratio,
                                              diff_frames=diff_frames,
                                              diff_max_bins=diff_max_bins,
                                              positive_diffs=positive_diffs)
    # stack specs with the given frame sizes
    stack = StackedSpectrogramProcessor(frame_size=frame_size,
                                        spectrogram=spec, difference=diff,
                                        online=online, fps=fps)
    processor = SequentialProcessor([sig, stack])

    # get all annotation files
    ann_files = []
    for annotation_suffix in annotations:
        ann_files.extend(search_files(files, annotation_suffix))

    # create .nc files
    for f in ann_files:
        # split the extension of the input file
        filename, annotation = os.path.splitext(f)
        # get the matching .wav or .flac file to the input file
        wav_files = match_file(f, files, annotation, '.wav')
        # no wav file found, try flac
        if len(wav_files) < 1:
            wav_files = match_file(f, files, annotation, '.flac')
        # no wav file found
        if len(wav_files) < 1:
            print "can't find audio file for %s" % f
            exit()
        # print file
        if verbose:
            print f, filename, annotation

        # create the data for the .nc file from the .wav file
        nc_data = processor.process(wav_files[0])

        # targets
        if f.endswith('.notes'):
            # load notes
            from madmom.features.notes import load_notes
            notes = load_notes(f)
            # shift the notes if needed
            if shift:
                notes[:, 0] += shift
            # convert to frame numbers
            notes[:, 0] *= float(fps)
            # set the range of MIDI notes to 0..88
            notes[:, 2] -= 21
            # set the targets
            targets = np.zeros((len(nc_data), 88))
            for note in notes:
                try:
                    targets[int(note[0]), int(note[2])] = 1
                except IndexError:
                    pass
        else:
            # load events (onset/beat)
            targets = load_events(f)
            # spread the targets by simply adding a shifted version of itself
            if spread:
                targets = np.concatenate((targets, targets + spread,
                                          targets - spread))
                targets.sort()
            targets = quantize_events(targets, fps, length=len(nc_data),
                                      shift=shift)
        # tags
        tags = {'file': f, 'fps': fps, 'frame_size': frame_size,
                'online': online, 'filterbank': filterbank, 'log': log,
                'diff': diff}
        if filterbank:
            tags['filterbank'] = filterbank.__name__
            tags['num_bands'] = num_bands
            tags['fmin'] = fmin
            tags['fmax'] = fmax
            tags['norm_filters'] = norm_filters
        if log:
            tags['mul'] = mul
            tags['add'] = add
        if diff:
            tags['diff'] = diff.__class__.__name__
            tags['diff_ratio'] = diff_ratio
            tags['diff_frames'] = diff_frames
            tags['diff_max_bins'] = diff_max_bins
        if shift:
            tags['shift'] = shift
        if spread:
            tags['spread'] = spread
        # .nc file name
        if out_dir:
            nc_file = "%s/%s" % (out_dir, os.path.basename(filename))
        else:
            nc_file = "%s" % os.path.abspath(filename)
        # split files
        if split is None:
            # create a .nc file
            create_nc_file(nc_file + '.nc', nc_data, targets, tags)
        else:
            # length of one part
            length = int(split * fps)
            # number of parts
            parts = int(np.ceil(len(nc_data) / float(length)))
            digits = int(np.ceil(np.log10(parts + 1)))
            if digits > 4:
                raise ValueError('please chose longer splits')
            for part in range(parts):
                nc_part_file = "%s.part%04d.nc" % (nc_file, part)
                start = part * length
                stop = start + length
                if stop > len(nc_data):
                    stop = len(nc_data)
                tags['part'] = part
                tags['start'] = start
                tags['stop'] = stop - 1
                create_nc_file(nc_part_file, nc_data[start:stop],
                               targets[start:stop], tags)


def main():
    """
    Example script for testing RNNLIB .save files or creating .nc files
    understood by RNNLIB.

    """
    import argparse

    from madmom.utils import OverrideDefaultListAction
    from madmom.audio.signal import SignalProcessor, FramedSignalProcessor
    from madmom.audio.spectrogram import (FilteredSpectrogramProcessor,
                                          LogarithmicSpectrogramProcessor,
                                          SpectrogramDifferenceProcessor)

    # define parser
    p = argparse.ArgumentParser(
        formatter_class=argparse.RawDescriptionHelpFormatter, description="""
    This module creates .nc files to be used by RNNLIB.
    Tests .save files produced by RNNLIB.

    """)
    # add subparsers
    s = p.add_subparsers()

    # .save file testing options
    sp = s.add_parser('test', help='.save file testing help',
                      description="""
    Options for testing RNNLIB .save files.
    """)
    sp.set_defaults(func=test_save_files)
    sp.add_argument('files', nargs='+', help='.save files to be processed')
    sp.add_argument('-o', dest='out_dir', default=None,
                    help='output directory')
    sp.add_argument('--threads', action='store', type=int,
                    default=THREADS,
                    help='number of threads [default=%(default)i]')
    sp.add_argument('-v', dest='verbose', action='store_true',
                    help='be verbose')
    sp.add_argument('--set', action='store', type=str, dest='file_set',
                    default='test',
                    help='use this set {train, val, test} [default='
                         '%(default)s]')

    # config file creation options
    sp = s.add_parser('config', help='config file creation help',
                      description="""
    Options for creating RNNLIB config files.
    """)
    sp.set_defaults(func=create_config)
    sp.add_argument('files', nargs='+', help='files to be processed')
    sp.add_argument('-o', dest='out_dir', default=None,
                    help='output directory')
    sp.add_argument('-c', dest='config', default='config',
                    help='config file base name')
    sp.add_argument('--folds', default=8, type=int,
                    help='%(default)s-fold cross validation')
    sp.add_argument('--splits', action='append', default=None,
                    help='use the pre-defined folds from this split folder '
                         '(argument can be given multiple times)')
    sp.add_argument('--randomize', action='store_true', default=False,
                    help='randomize splitting [default=%(default)s]')
    sp.add_argument('--task', default='classification', type=str,
                    help='learning task [default=%(default)s]')
    sp.add_argument('--bidirectional', action='store_true', default=False,
                    help='bidirectional network [default=%(default)s]')
    sp.add_argument('--learn_rate', default=1e-5, type=float,
                    help='learn rate [default=%(default)s]')
    sp.add_argument('--layer_sizes', default=[25, 25, 25], type=int,
                    action=OverrideDefaultListAction, sep=',',
                    help='layer sizes [default=%(default)s]')
    sp.add_argument('--layer_type', default='tanh', type=str,
                    help='layer type [default=%(default)s]')
    sp.add_argument('--momentum', default=0.9, type=float,
                    help='momentum for learning [default=%(default)s]')
    sp.add_argument('--optimizer', default='steepest', type=str,
                    help='optimizer [default=%(default)s]')
    sp.add_argument('--noise', default=0, type=float,
                    help='add noise to input [default=%(default).2f]')
    sp.add_argument('--weight_noise', default=0, type=float,
                    help='add noise to weight [default=%(default).2f]')

    # .nc file creation options
    sp = s.add_parser('create', help='.nc file creation help', description="""
    Options for creating .nc files from the given audio and annotation files.
    """)
    sp.set_defaults(func=create_nc_files)
    sp.add_argument('files', nargs='+', help='files to be processed')
    sp.add_argument('-o', dest='out_dir', default=None,
                    help='output directory')
    sp.add_argument('-v', dest='verbose', action='store_true',
                    help='be verbose')
    sp.add_argument('-a', dest='annotations', action=OverrideDefaultListAction,
                    default=['.onsets', '.beats', '.notes'],
                    help='annotations to use [default=%(default)s]')
    SignalProcessor.add_arguments(sp, norm=False, att=0)
    FramedSignalProcessor.add_arguments(sp, online=False,
                                        frame_size=[1024, 2048, 4096])
<<<<<<< HEAD
    from madmom.audio.filters import LogFilterbank
    FilteredSpectrogramProcessor.add_arguments(sp, filterbank=LogFilterbank,
=======
    from madmom.audio.filters import LogarithmicFilterbank as Filterbank
    FilteredSpectrogramProcessor.add_arguments(sp, filterbank=Filterbank,
>>>>>>> 3160db98
                                               norm_filters=True,
                                               unique_filters=None)
    LogarithmicSpectrogramProcessor.add_arguments(sp, log=True, mul=1, add=1)
    SpectrogramDifferenceProcessor.add_arguments(sp, diff_ratio=0.5,
                                                 diff_max_bins=1,
                                                 positive_diffs=True)
    sp.add_argument('--split', default=None, type=float,
                    help='split files every N seconds')
    sp.add_argument('--shift', default=None, type=float,
                    help='shift targets N seconds')
    sp.add_argument('--spread', default=None, type=float,
                    help='spread targets N seconds')

    # parse arguments
    args = p.parse_args()

    # and call the appropriate function
    kwargs = vars(args)
    function = kwargs.pop('func')
    function(**kwargs)


if __name__ == '__main__':
    main()<|MERGE_RESOLUTION|>--- conflicted
+++ resolved
@@ -1576,13 +1576,9 @@
     SignalProcessor.add_arguments(sp, norm=False, att=0)
     FramedSignalProcessor.add_arguments(sp, online=False,
                                         frame_size=[1024, 2048, 4096])
-<<<<<<< HEAD
-    from madmom.audio.filters import LogFilterbank
-    FilteredSpectrogramProcessor.add_arguments(sp, filterbank=LogFilterbank,
-=======
+
     from madmom.audio.filters import LogarithmicFilterbank as Filterbank
     FilteredSpectrogramProcessor.add_arguments(sp, filterbank=Filterbank,
->>>>>>> 3160db98
                                                norm_filters=True,
                                                unique_filters=None)
     LogarithmicSpectrogramProcessor.add_arguments(sp, log=True, mul=1, add=1)
