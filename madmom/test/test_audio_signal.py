# encoding: utf-8
"""
This file contains tests for the madmom.audio.signal module.

@author: Sebastian Böck <sebastian.boeck@jku.at>

"""
# pylint: skip-file

import unittest
import __builtin__

from madmom.audio.signal import *

from . import DATA_PATH
from .test_audio_comb_filters import sig_1d, sig_2d


# test signal functions
class TestSmoothFunction(unittest.TestCase):

    def test_types_1d(self):
        result = smooth(sig_1d, None)
        self.assertTrue(type(result) == type(sig_1d))
        self.assertTrue(len(result) == len(sig_1d))
        self.assertTrue(result.shape == sig_1d.shape)
        result = smooth(sig_1d, 3)
        self.assertTrue(type(result) == type(sig_1d))
        self.assertTrue(len(result) == len(sig_1d))
        self.assertTrue(result.shape == sig_1d.shape)

    def test_types_2d(self):
        result = smooth(sig_2d, None)
        self.assertTrue(type(result) == type(sig_2d))
        self.assertTrue(len(result) == len(sig_2d))
        self.assertTrue(result.shape == sig_2d.shape)
        result = smooth(sig_2d, 3)
        self.assertTrue(type(result) == type(sig_2d))
        self.assertTrue(len(result) == len(sig_2d))
        self.assertTrue(result.shape == sig_2d.shape)

    def test_errors(self):
        with self.assertRaises(ValueError):
            smooth(np.zeros(9).reshape(3, 3), 'bla')

    def test_values_1d(self):
        result = smooth(sig_1d, None)
        self.assertTrue(np.allclose(result, sig_1d))
        result = smooth(sig_1d, 0)
        self.assertTrue(np.allclose(result, sig_1d))
        result = smooth(sig_1d, 3)
        result_3 = [0, 0.08, 1, 0.08, 0.08, 1, 0.08, 0.08, 1]
        self.assertTrue(np.allclose(result, result_3))
        result = smooth(sig_1d, 5)
        result_5 = [0.08, 0.54, 1, 0.62, 0.62, 1, 0.62, 0.62, 1]
        self.assertTrue(np.allclose(result, result_5))
        result = smooth(sig_1d, 7)
        result_7 = [0.31, 0.77, 1.08, 1.08, 1.08, 1.16, 1.08, 1.08, 1.08]
        self.assertTrue(np.allclose(result, result_7))
        result = smooth(sig_1d, np.ones(3))
        result_3_ones = [0, 1, 1, 1, 1, 1, 1, 1, 1]
        self.assertTrue(np.allclose(result, result_3_ones))
        result = smooth(sig_1d, np.ones(4))
        result_4_ones = [0, 1, 1, 1, 2, 1, 1, 2, 1]
        self.assertTrue(np.allclose(result, result_4_ones))

    def test_values_2d(self):
        result = smooth(sig_2d, None)
        self.assertTrue(np.allclose(result, sig_2d))
        result = smooth(sig_2d, 3)
        result_3 = [[0, 0.08, 1, 0.08, 0.08, 1, 0.08, 0.08, 1],
                    [1, 0.16, 1, 0.16, 1, 0.16, 1, 0.16, 1]]
        self.assertTrue(np.allclose(result, np.asarray(result_3).T))
        result = smooth(sig_2d, 5)
        result_5 = [[0.08, 0.54, 1, 0.62, 0.62, 1, 0.62, 0.62, 1],
                    [1.08, 1.08, 1.16, 1.08, 1.16, 1.08, 1.16, 1.08, 1.08]]
        self.assertTrue(np.allclose(result, np.asarray(result_5).T))
        result = smooth(sig_2d, 7)
        result_7 = [[0.31, 0.77, 1.08, 1.08, 1.08, 1.16, 1.08, 1.08, 1.08],
                    [1.31, 1.62, 1.62, 1.7, 1.62, 1.7, 1.62, 1.62, 1.31]]
        self.assertTrue(np.allclose(result, np.asarray(result_7).T))


class TestAttenuateFunction(unittest.TestCase):

    def test_types_1d(self):
        result = attenuate(sig_1d, 0)
        self.assertTrue(type(result) == type(sig_1d))
        self.assertTrue(len(result) == len(sig_1d))
        self.assertTrue(result.shape == sig_1d.shape)
        self.assertTrue(result.dtype == sig_1d.dtype)

    def test_types_2d(self):
        result = attenuate(sig_2d, 0)
        self.assertTrue(type(result) == type(sig_2d))
        self.assertTrue(len(result) == len(sig_2d))
        self.assertTrue(result.shape == sig_2d.shape)
        self.assertTrue(result.dtype == sig_2d.dtype)

    def test_types_1d_int_dtype(self):
        result = attenuate(sig_1d.astype(np.int16), 0)
        self.assertTrue(len(result) == len(sig_1d))
        self.assertTrue(result.shape == sig_1d.shape)
        self.assertTrue(result.dtype == np.int16)

    def test_types_2d_int_dtype(self):
        result = attenuate(sig_2d.astype(np.int), 0)
        self.assertTrue(len(result) == len(sig_2d))
        self.assertTrue(result.shape == sig_2d.shape)
        self.assertTrue(result.dtype == np.int)

    def test_types_signal(self):
        signal = Signal(DATA_PATH + '/sample.wav')
        result = attenuate(signal, 0)
        self.assertIsInstance(result, Signal)
        self.assertIsInstance(result, np.ndarray)
        self.assertTrue(result.dtype == np.int16)

    def test_values_1d(self):
        result = attenuate(sig_1d, 0)
        self.assertTrue(np.allclose(result, sig_1d))
        result = attenuate(sig_1d, 10)
        self.assertTrue(np.allclose(result, 0.31622777 * sig_1d))

    def test_values_2d(self):
        result = attenuate(sig_2d, 0)
        self.assertTrue(np.allclose(result, sig_2d))
        result = attenuate(sig_2d, 3)
        self.assertTrue(np.allclose(result, 0.70794578 * sig_2d))

    def test_values_1d_int_dtype(self):
        result = attenuate(sig_1d.astype(np.int), 0)
        self.assertTrue(np.allclose(result, sig_1d.astype(np.int)))
        result = attenuate(sig_1d.astype(np.int), 5)
        self.assertTrue(np.allclose(result, 0 * sig_1d))

    def test_values_2d_int_dtype(self):
        result = attenuate(sig_2d.astype(np.int), 0)
        self.assertTrue(np.allclose(result, sig_2d))
        result = attenuate(sig_2d.astype(np.int), 1)
        self.assertTrue(np.allclose(result, 0 * sig_2d))


class TestNormalizeFunction(unittest.TestCase):

    def test_types_1d(self):
        result = normalize(sig_1d)
        self.assertTrue(result.dtype == float)
        self.assertTrue(len(result) == len(sig_1d))
        self.assertTrue(result.shape == sig_1d.shape)
        self.assertTrue(result.dtype == sig_1d.dtype)

    def test_types_2d(self):
        result = normalize(sig_2d)
        self.assertTrue(result.dtype == float)
        self.assertTrue(len(result) == len(sig_2d))
        self.assertTrue(result.shape == sig_2d.shape)
        self.assertTrue(result.dtype == sig_2d.dtype)

    def test_types_1d_int_dtype(self):
        result = normalize(sig_1d.astype(np.int16))
        self.assertTrue(len(result) == len(sig_1d))
        self.assertTrue(result.shape == sig_1d.shape)
        self.assertTrue(result.dtype == np.float)

    def test_types_2d_int_dtype(self):
        result = normalize(sig_2d.astype(np.int))
        self.assertTrue(len(result) == len(sig_2d))
        self.assertTrue(result.shape == sig_2d.shape)
        self.assertTrue(result.dtype == np.float)

    def test_types_signal(self):
        signal = Signal(DATA_PATH + '/sample.wav')
        result = normalize(signal)
        self.assertIsInstance(result, Signal)
        self.assertIsInstance(result, np.ndarray)
        self.assertTrue(result.dtype == np.float)

    def test_values_1d(self):
        result = normalize(sig_1d)
        self.assertTrue(np.allclose(result, sig_1d))
        result = normalize(sig_1d * 0.5)
        self.assertTrue(np.allclose(result, sig_1d))

    def test_values_2d(self):
        result = normalize(sig_2d)
        self.assertTrue(np.allclose(result, sig_2d))
        result = normalize(sig_2d * 0.5)
        self.assertTrue(np.allclose(result, sig_2d))

    def test_values_1d_int_dtype(self):
        result = normalize(10 * sig_1d.astype(np.int16))
        self.assertTrue(np.allclose(result, sig_1d))

    def test_values_2d_int_dtype(self):
        result = normalize(3 * sig_2d.astype(np.int))
        self.assertTrue(np.allclose(result, sig_2d))


class TestMixFunction(unittest.TestCase):

    mono_2d = np.asarray([0.5, 0, 1, 0, 0.5, 0.5, 0.5, 0, 1], dtype=np.float)

    def test_types_1d(self):
        result = remix(sig_1d, 1)
        self.assertTrue(len(result) == len(sig_1d))
        self.assertTrue(result.shape == sig_1d.shape)
        self.assertTrue(result.dtype == sig_1d.dtype)
        result = remix(sig_1d, 2)
        self.assertTrue(len(result) == len(sig_1d))
        self.assertTrue(result.shape == (len(sig_1d), 2))
        self.assertTrue(result.dtype == sig_1d.dtype)
        result = remix(sig_1d, 3)
        self.assertTrue(len(result) == len(sig_1d))
        self.assertTrue(result.shape == (len(sig_1d), 3))
        self.assertTrue(result.dtype == sig_1d.dtype)

    def test_types_2d(self):
        result = remix(sig_2d, 1)
        self.assertTrue(len(result) == len(sig_2d))
        self.assertTrue(result.shape == sig_1d.shape)
        self.assertTrue(result.dtype == sig_2d.dtype)
        result = remix(sig_2d, 2)
        self.assertTrue(len(result) == len(sig_2d))
        self.assertTrue(result.shape == sig_2d.shape)
        self.assertTrue(result.dtype == sig_2d.dtype)
        with self.assertRaises(NotImplementedError):
            remix(sig_2d, 3)

    def test_types_1d_int_dtype(self):
        result = remix(sig_1d.astype(np.int), 1)
        self.assertTrue(len(result) == len(sig_1d))
        self.assertTrue(result.shape == sig_1d.shape)
        self.assertTrue(result.dtype == np.int)
        result = remix(sig_1d.astype(np.int), 2)
        self.assertTrue(len(result) == len(sig_1d))
        self.assertTrue(result.shape == (len(sig_1d), 2))
        self.assertTrue(result.dtype == np.int)

    def test_types_2d_int_dtype(self):
        result = remix(sig_2d.astype(np.int), 1)
        self.assertTrue(len(result) == len(sig_2d))
        self.assertTrue(result.shape == sig_1d.shape)
        self.assertTrue(result.dtype == np.int)
        result = remix(sig_2d.astype(np.int), 2)
        self.assertTrue(len(result) == len(sig_2d))
        self.assertTrue(result.shape == sig_2d.shape)
        self.assertTrue(result.dtype == np.int)

    def test_types_signal(self):
        signal = Signal(DATA_PATH + '/sample.wav')
<<<<<<< HEAD
        result = downmix(signal)
        self.assertIsInstance(result, Signal)
        self.assertIsInstance(result, np.ndarray)
=======
        result = remix(signal, 1)
        self.assertTrue(isinstance(result, Signal))
        self.assertTrue(isinstance(result, np.ndarray))
>>>>>>> 3ed12ad9
        self.assertTrue(result.dtype == np.int16)

    def test_types_stereo_signal(self):
        signal = Signal(DATA_PATH + '/stereo_sample.wav')
<<<<<<< HEAD
        result = downmix(signal)
        self.assertIsInstance(result, Signal)
        self.assertIsInstance(result, np.ndarray)
=======
        result = remix(signal, 1)
        self.assertTrue(isinstance(result, Signal))
        self.assertTrue(isinstance(result, np.ndarray))
>>>>>>> 3ed12ad9
        self.assertTrue(result.dtype == np.int16)

    def test_values_1d(self):
        result = remix(sig_1d, 1)
        self.assertTrue(np.allclose(result, sig_1d))

    def test_values_2d(self):
        result = remix(sig_2d, 1)
        self.assertTrue(np.allclose(result, self.mono_2d))

    def test_values_2d_int_dtype(self):
        result = remix(sig_2d.astype(np.int), 1)
        self.assertTrue(np.allclose(result, self.mono_2d.astype(np.int)))

    def test_values_2d_double_range(self):
        result = remix(2 * sig_2d.astype(np.int), 1)
        self.assertTrue(np.allclose(result, 2 * self.mono_2d))


class TestTrimFunction(unittest.TestCase):

    def test_types_1d(self):
        result = trim(sig_1d)
        self.assertTrue(type(result) == type(sig_1d))
        self.assertTrue(len(result) == len(sig_1d) - 2)
        self.assertTrue(result.ndim == sig_1d.ndim)

    def test_types_signal(self):
        signal = Signal(DATA_PATH + '/sample.wav')
        result = trim(signal)
        self.assertIsInstance(result, Signal)
        self.assertIsInstance(result, np.ndarray)
        self.assertTrue(result.dtype == np.int16)

    def test_values_1d(self):
        result = trim(sig_1d)
        trimmed_1d = [1, 0, 0, 1, 0, 0, 1]
        self.assertTrue(np.allclose(result, trimmed_1d))

    def test_types_2d(self):
        with self.assertRaises(NotImplementedError):
            trim(sig_2d)

    def test_values_2d(self):
        with self.assertRaises(NotImplementedError):
            trim(sig_2d)


class TestRootMeanSquareFunction(unittest.TestCase):

    def test_types_1d(self):
        result = root_mean_square(sig_1d)
        self.assertIsInstance(result, float)

    def test_values_1d(self):
        result = root_mean_square(sig_1d)
        rms_1d = 0.57735026919
        self.assertTrue(np.allclose(result, rms_1d))
        result = root_mean_square(np.zeros(100))
        self.assertTrue(np.allclose(result, 0))

    def test_types_2d(self):
        with self.assertRaises(NotImplementedError):
            root_mean_square(sig_2d)

    def test_values_2d(self):
        with self.assertRaises(NotImplementedError):
            root_mean_square(sig_2d)


class TestSoundPressureLevelFunction(unittest.TestCase):

    def test_types_1d(self):
        result = sound_pressure_level(sig_1d)
        self.assertIsInstance(result, float)

    def test_values_1d(self):
        result = sound_pressure_level(sig_1d)
        spl_1d = -4.7712125472
        self.assertTrue(np.allclose(result, spl_1d))
        result = sound_pressure_level(np.zeros(100))
        self.assertTrue(np.allclose(result, -np.finfo(float).max))

    def test_types_2d(self):
        with self.assertRaises(NotImplementedError):
            sound_pressure_level(sig_2d)

    def test_values_2d(self):
        with self.assertRaises(NotImplementedError):
            sound_pressure_level(sig_2d)


class TestLoadAudioFileFunction(unittest.TestCase):

    def test_types(self):
        signal, sample_rate = load_audio_file(DATA_PATH + '/sample.wav')
        self.assertIsInstance(signal, np.ndarray)
        self.assertTrue(signal.dtype == np.int16)
        self.assertTrue(type(sample_rate) == int)

    def test_file_handle(self):
        file_handle = __builtin__.open(DATA_PATH + '/sample.wav')
        signal, sample_rate = load_audio_file(file_handle)
        self.assertIsInstance(signal, np.ndarray)
        self.assertTrue(signal.dtype == np.int16)
        self.assertTrue(type(sample_rate) == int)
        file_handle.close()

        signal, sample_rate = load_audio_file(DATA_PATH + '/sample.wav')
        self.assertIsInstance(signal, np.ndarray)
        self.assertTrue(signal.dtype == np.int16)
        self.assertTrue(type(sample_rate) == int)

    def test_values(self):
        signal, sample_rate = load_audio_file(DATA_PATH + '/sample.wav')
        self.assertTrue(np.allclose(signal[:5],
                                    [-2494, -2510, -2484, -2678, -2833]))
        self.assertTrue(len(signal) == 123481)
        self.assertTrue(sample_rate == 44100)

    def test_stereo(self):
        signal, sample_rate = load_audio_file(DATA_PATH + '/stereo_sample.flac')
        self.assertTrue(np.allclose(signal[:4],
                                    [[33, 38], [35, 36], [29, 34], [36, 31]]))
        self.assertTrue(len(signal) == 182919)
        self.assertTrue(sample_rate == 44100)
        self.assertTrue(signal.shape == (182919, 2))

    def test_stereo_downmix_wav(self):
        signal, sample_rate = load_audio_file(DATA_PATH + '/stereo_sample.wav',
                                              num_channels=1)
        # TODO: is it a problemm that the results are rounded differently?
        self.assertTrue(np.allclose(signal[:5], [35, 35, 31, 33, 33]))
        self.assertTrue(len(signal) == 182919)
        self.assertTrue(sample_rate == 44100)
        self.assertTrue(signal.shape == (182919, ))

    def test_stereo_two_channels_wav(self):
        f = DATA_PATH + '/stereo_sample.wav'
        signal, sample_rate = load_audio_file(f, num_channels=2)
        self.assertTrue(np.allclose(signal[:4],
                                    [[33, 38], [35, 36], [29, 34], [36, 31]]))
        self.assertTrue(len(signal) == 182919)
        self.assertTrue(sample_rate == 44100)
        self.assertTrue(signal.shape == (182919, 2))

    def test_stereo_downmix_flac(self):
        f = DATA_PATH + '/stereo_sample.flac'
        signal, sample_rate = load_audio_file(f, num_channels=1)
        # TODO: is it a problemm that the results are rounded differently?
        self.assertTrue(np.allclose(signal[:5], [36, 36, 32, 34, 34]))
        self.assertTrue(len(signal) == 182919)
        self.assertTrue(sample_rate == 44100)
        self.assertTrue(signal.shape == (182919, ))

    def test_stereo_resample_downmix_wav(self):
        f = DATA_PATH + '/stereo_sample.wav'
        signal, sample_rate = load_audio_file(f, sample_rate=22050,
                                              num_channels=1)
        self.assertTrue(np.allclose(signal[:5], [36, 33, 34, 35, 33]))
        self.assertTrue(len(signal) == 91460)
        self.assertTrue(sample_rate == 22050)
        self.assertTrue(signal.shape == (91460, ))


# signal classes
class TestSignalClass(unittest.TestCase):

    def test_types_array(self):
        result = Signal(sig_1d)
        self.assertIsInstance(result, Signal)
        self.assertIsInstance(result, np.ndarray)
        self.assertTrue(result.dtype == np.float)
        self.assertIsInstance(result.num_samples, int)
        self.assertIsInstance(result.sample_rate, type(None))
        self.assertIsInstance(result.num_channels, int)
        self.assertIsInstance(result.length, type(None))

    def test_types_array_with_sample_rate(self):
        result = Signal(sig_1d, 1)
        self.assertIsInstance(result, Signal)
        self.assertIsInstance(result, np.ndarray)
        self.assertTrue(result.dtype == np.float)
        self.assertIsInstance(result.num_samples, int)
        self.assertIsInstance(result.sample_rate, float)
        self.assertIsInstance(result.num_channels, int)
        self.assertIsInstance(result.length, float)

    def test_types_file(self):
        result = Signal(DATA_PATH + '/sample.wav')
        self.assertIsInstance(result, Signal)
        self.assertIsInstance(result, np.ndarray)
        self.assertTrue(result.dtype == np.int16)

    def test_values_1d(self):
        result = Signal(sig_1d, 1)
        self.assertTrue(np.allclose(result, sig_1d))
        self.assertTrue(len(result) == 9)
        self.assertTrue(result.num_samples == 9)
        self.assertTrue(result.sample_rate == 1)
        self.assertTrue(result.num_channels == 1)
        self.assertTrue(result.length == 9)

    def test_values_1d_no_sample_rate(self):
        result = Signal(sig_1d)
        self.assertTrue(np.allclose(result, sig_1d))
        self.assertTrue(len(result) == 9)
        self.assertTrue(result.num_samples == 9)
        self.assertTrue(result.sample_rate is None)
        self.assertTrue(result.num_channels == 1)
        self.assertTrue(result.length is None)

    def test_values_2d(self):
        result = Signal(sig_2d, 12.3)
        self.assertTrue(np.allclose(result, sig_2d))
        self.assertTrue(len(result) == 9)
        self.assertTrue(result.num_samples == 9)
        self.assertTrue(result.sample_rate == 12.3)
        self.assertTrue(result.num_channels == 2)
        self.assertTrue(result.length == 9 / 12.3)

    def test_values_file(self):
        result = Signal(DATA_PATH + '/sample.wav')
        self.assertTrue(np.allclose(result[:5],
                                    [-2494, -2510, -2484, -2678, -2833]))
        self.assertTrue(len(result) == 123481)
        self.assertTrue(result.num_samples == 123481)
        self.assertTrue(result.sample_rate == 44100)
        self.assertTrue(result.num_channels == 1)
        self.assertTrue(np.allclose(result.length, 2.8))


class TestSignalProcessorClass(unittest.TestCase):

    def test_types(self):
        processor = SignalProcessor()
        self.assertIsInstance(processor, SignalProcessor)
        self.assertIsInstance(processor, Processor)
        result = processor.process(DATA_PATH + '/sample.wav')
        self.assertIsInstance(result, Signal)
        self.assertIsInstance(result, np.ndarray)
        self.assertTrue(result.dtype == np.int16)

    def test_types_mono(self):
        processor = SignalProcessor(num_channels=1)
        self.assertIsInstance(processor, SignalProcessor)
        self.assertIsInstance(processor, Processor)
        result = processor.process(DATA_PATH + '/sample.wav')
        self.assertIsInstance(result, Signal)
        self.assertIsInstance(result, np.ndarray)
        self.assertTrue(result.dtype == np.int16)
        result = processor.process(DATA_PATH + '/stereo_sample.wav')
        self.assertIsInstance(result, Signal)
        self.assertIsInstance(result, np.ndarray)
        self.assertTrue(result.dtype == np.int16)

    def test_types_norm(self):
        processor = SignalProcessor(norm=True)
        self.assertIsInstance(processor, SignalProcessor)
        self.assertIsInstance(processor, Processor)
        result = processor.process(DATA_PATH + '/sample.wav')
        self.assertIsInstance(result, Signal)
        self.assertIsInstance(result, np.ndarray)
        self.assertTrue(result.dtype == np.float)

    def test_types_att(self):
        processor = SignalProcessor(att=10)
        self.assertIsInstance(processor, SignalProcessor)
        self.assertIsInstance(processor, Processor)
        result = processor.process(DATA_PATH + '/sample.wav')
        self.assertIsInstance(result, Signal)
        self.assertIsInstance(result, np.ndarray)
        self.assertTrue(result.dtype == np.int16)

    def test_constant_types(self):
        self.assertIsInstance(SignalProcessor.SAMPLE_RATE, type(None))
        self.assertIsInstance(SignalProcessor.NUM_CHANNELS, type(None))
        self.assertIsInstance(SignalProcessor.NORM, bool)
        self.assertIsInstance(SignalProcessor.ATT, float)

    def test_constant_values(self):
        self.assertEqual(SignalProcessor.SAMPLE_RATE, None)
        self.assertEqual(SignalProcessor.NUM_CHANNELS, None)
        self.assertEqual(SignalProcessor.NORM, False)
        self.assertEqual(SignalProcessor.ATT, 0)

    def test_values_file(self):
        processor = SignalProcessor()

        result = processor.process(DATA_PATH + '/sample.wav')
        self.assertTrue(np.allclose(result[:5],
                                    [-2494, -2510, -2484, -2678, -2833]))
        self.assertTrue(len(result) == 123481)
        self.assertTrue(result.num_samples == 123481)
        self.assertTrue(result.sample_rate == 44100)
        self.assertTrue(result.num_channels == 1)
        self.assertTrue(np.allclose(result.length, 2.8))

    def test_rewrite_values(self):
        processor = SignalProcessor()
        self.assertTrue(processor.num_channels is None)
        self.assertTrue(processor.norm is False)
        self.assertTrue(processor.att == 0.)
        processor.num_channels = 1
        processor.norm = True
        processor.att = 10
        self.assertTrue(processor.num_channels == 1)
        self.assertTrue(processor.norm is True)
        self.assertTrue(processor.att == 10.)

    def test_values_file_norm(self):
        processor = SignalProcessor(norm=True)
        result = processor.process(DATA_PATH + '/sample.wav')
        self.assertTrue(np.allclose(result[:5],
                                    [-0.138733, -0.139623, -0.138177,
                                     -0.148968, -0.157590]))
        self.assertTrue(len(result) == 123481)
        self.assertTrue(result.num_samples == 123481)
        self.assertTrue(result.sample_rate == 44100)
        self.assertTrue(result.num_channels == 1)
        self.assertTrue(np.allclose(result.length, 2.8))

    def test_values_file_att(self):
        processor = SignalProcessor(att=10)
        result = processor.process(DATA_PATH + '/sample.wav')
        self.assertTrue(np.allclose(result[:5],
                                    [-788, -793, -785, -846, -895]))
        self.assertTrue(len(result) == 123481)
        self.assertTrue(result.num_samples == 123481)
        self.assertTrue(result.sample_rate == 44100)
        self.assertTrue(result.num_channels == 1)
        self.assertTrue(np.allclose(result.length, 2.8))


# framing functions
class TestSignalFrameFunction(unittest.TestCase):

    def test_types(self):
        result = signal_frame(np.arange(10), 0, 4, 2)
        self.assertIsInstance(result, np.ndarray)
        self.assertTrue(result.dtype == np.int)
        result = signal_frame(np.arange(10, dtype=np.float), 0, 4, 2)
        self.assertIsInstance(result, np.ndarray)
        self.assertTrue(result.dtype == np.float)
        signal = Signal(DATA_PATH + '/sample.wav')
        result = signal_frame(signal, 0, 4, 2)
        self.assertIsInstance(result, Signal)
        self.assertIsInstance(result, np.ndarray)
        self.assertTrue(result.dtype == np.int16)

    def test_short_input_length(self):
        result = signal_frame(np.arange(4), 0, 10, 5)
        self.assertTrue(np.allclose(result, [0, 0, 0, 0, 0, 0, 1, 2, 3, 0]))
        result = signal_frame(np.arange(4), 1, 10, 5)
        self.assertTrue(np.allclose(result, [0, 1, 2, 3, 0, 0, 0, 0, 0, 0]))

    def test_values(self):
        result = signal_frame(np.arange(10), 0, 4, 2)
        self.assertTrue(np.allclose(result, [0, 0, 0, 1]))
        result = signal_frame(np.arange(10), 1, 4, 2)
        self.assertTrue(np.allclose(result, [0, 1, 2, 3]))
        result = signal_frame(np.arange(10), 2, 4, 2)
        self.assertTrue(np.allclose(result, [2, 3, 4, 5]))
        result = signal_frame(np.arange(10), 3, 4, 2)
        self.assertTrue(np.allclose(result, [4, 5, 6, 7]))
        result = signal_frame(np.arange(10), 4, 4, 2)
        self.assertTrue(np.allclose(result, [6, 7, 8, 9]))
        result = signal_frame(np.arange(10), 5, 4, 2)
        self.assertTrue(np.allclose(result, [8, 9, 0, 0]))

    def test_float_hop_size(self):
        result = signal_frame(np.arange(10), 0, 3.5, 2)
        self.assertTrue(np.allclose(result, [0, 0, 1]))
        result = signal_frame(np.arange(10), 1, 3.5, 2)
        self.assertTrue(np.allclose(result, [1, 2, 3]))
        result = signal_frame(np.arange(10), 2, 3.5, 2)
        self.assertTrue(np.allclose(result, [3, 4, 5]))

    def test_origin(self):
        result = signal_frame(np.arange(10), 0, 4, 2, 1)
        self.assertTrue(np.allclose(result, [0, 0, 1, 2]))
        result = signal_frame(np.arange(10), 0, 4, 2, -1)
        self.assertTrue(np.allclose(result, [0, 0, 0, 0]))
        result = signal_frame(np.arange(10), 0, 4, 2, 2)
        self.assertTrue(np.allclose(result, [0, 1, 2, 3]))
        result = signal_frame(np.arange(10), 0, 4, 2, 4)
        self.assertTrue(np.allclose(result, [2, 3, 4, 5]))
        # test with float origin with half the size of the frame size
        result = signal_frame(np.arange(10), 0, 5, 2, 2.5)
        self.assertTrue(np.allclose(result, [0, 1, 2, 3, 4]))


class TestSegmentAxisFunction(unittest.TestCase):

    def test_types(self):
        result = segment_axis(np.arange(10), 4, 2)
        self.assertIsInstance(result, np.ndarray)
        self.assertTrue(result.dtype == np.int)
        result = segment_axis(np.arange(10, dtype=np.float), 4, 2)
        self.assertIsInstance(result, np.ndarray)
        self.assertTrue(result.dtype == np.float)
        signal = Signal(DATA_PATH + '/sample.wav')
        result = segment_axis(signal, 4, 2)
        self.assertIsInstance(result, np.ndarray)
        self.assertTrue(result.dtype == np.int16)

    def test_errors(self):
        with self.assertRaises(ValueError):
            segment_axis(np.arange(10), 4, 2, axis=1)

    def test_values(self):
        result = segment_axis(np.arange(10), 4, 2)
        self.assertTrue(np.allclose(result, [[0, 1, 2, 3], [2, 3, 4, 5],
                                             [4, 5, 6, 7], [6, 7, 8, 9]]))
        result = segment_axis(np.arange(10), 4, 3, end='pad')
        self.assertTrue(np.allclose(result, [[0, 1, 2, 3], [3, 4, 5, 6],
                                             [6, 7, 8, 9]]))
        result = segment_axis(np.arange(11), 4, 3, end='pad')
        self.assertTrue(np.allclose(result, [[0, 1, 2, 3], [3, 4, 5, 6],
                                             [6, 7, 8, 9], [9, 10, 0, 0]]))
        result = segment_axis(np.arange(11), 4, 3, end='pad', end_value=1)
        self.assertTrue(np.allclose(result, [[0, 1, 2, 3], [3, 4, 5, 6],
                                             [6, 7, 8, 9], [9, 10, 1, 1]]))
        result = segment_axis(np.arange(11), 4, 3, end='wrap')
        self.assertTrue(np.allclose(result, [[0, 1, 2, 3], [3, 4, 5, 6],
                                             [6, 7, 8, 9], [9, 10, 0, 1]]))
        result = segment_axis(np.arange(11), 4, 3, end='cut')
        self.assertTrue(np.allclose(result, [[0, 1, 2, 3], [3, 4, 5, 6],
                                             [6, 7, 8, 9]]))
        result = segment_axis(np.arange(11), 4, 3, axis=0)
        self.assertTrue(np.allclose(result, [[0, 1, 2, 3], [3, 4, 5, 6],
                                             [6, 7, 8, 9]]))


# framing classes
class TestFramedSignalClass(unittest.TestCase):

    def test_types(self):
        result = FramedSignal(np.arange(10), 4, 2)
        self.assertIsInstance(result, FramedSignal)
        self.assertIsInstance(result.signal, Signal)
        self.assertIsInstance(result.frame_size, int)
        self.assertIsInstance(result.hop_size, float)
        self.assertIsInstance(result.origin, int)
        self.assertIsInstance(result.start, int)
        self.assertIsInstance(result.num_frames, int)
        self.assertIsInstance(result[0], Signal)
        # properties
        self.assertIsInstance(result.frame_rate, type(None))
        self.assertIsInstance(result.fps, type(None))
        self.assertIsInstance(result.overlap_factor, float)
        self.assertIsInstance(result.shape, tuple)

    def test_types_slice(self):
        # get a slice of a FramedSignal
        result = FramedSignal(np.arange(10), 4, 2)[:2]
        self.assertIsInstance(result, FramedSignal)
        self.assertIsInstance(result.signal, Signal)
        self.assertIsInstance(result.frame_size, int)
        self.assertIsInstance(result.hop_size, float)
        self.assertIsInstance(result.origin, int)
        self.assertIsInstance(result.start, int)
        self.assertIsInstance(result.num_frames, int)
        self.assertIsInstance(result[0], Signal)
        # properties
        self.assertIsInstance(result.frame_rate, type(None))
        self.assertIsInstance(result.fps, type(None))
        self.assertIsInstance(result.overlap_factor, float)
        self.assertIsInstance(result.shape, tuple)

    def test_types_with_sample_rate(self):
        result = FramedSignal(np.arange(10), 4, 2, sample_rate=1)
        self.assertIsInstance(result, FramedSignal)
        self.assertIsInstance(result.signal, Signal)
        self.assertIsInstance(result.frame_size, int)
        self.assertIsInstance(result.hop_size, float)
        self.assertIsInstance(result.origin, int)
        self.assertIsInstance(result.start, int)
        self.assertIsInstance(result.num_frames, int)
        self.assertIsInstance(result[0], Signal)
        # properties
        self.assertIsInstance(result.frame_rate, float)
        self.assertIsInstance(result.fps, float)
        self.assertIsInstance(result.overlap_factor, float)
        self.assertIsInstance(result.shape, tuple)

    def test_types_signal(self):
        signal = Signal(DATA_PATH + '/sample.wav')
        result = FramedSignal(signal)
        self.assertIsInstance(result, FramedSignal)
        self.assertIsInstance(result.signal, Signal)
        self.assertIsInstance(result.frame_size, int)
        self.assertIsInstance(result.hop_size, float)
        self.assertIsInstance(result.origin, int)
        self.assertIsInstance(result.start, int)
        self.assertIsInstance(result.num_frames, int)
        self.assertIsInstance(result[0], Signal)
        # properties
        self.assertIsInstance(result.frame_rate, float)
        self.assertIsInstance(result.fps, float)
        self.assertIsInstance(result.overlap_factor, float)
        self.assertIsInstance(result.shape, tuple)

    def test_types_file(self):
        result = FramedSignal(DATA_PATH + '/sample.wav')
        self.assertIsInstance(result, FramedSignal)
        self.assertIsInstance(result.signal, Signal)
        self.assertIsInstance(result.frame_size, int)
        self.assertIsInstance(result.hop_size, float)
        self.assertIsInstance(result.origin, int)
        self.assertIsInstance(result.start, int)
        self.assertIsInstance(result.num_frames, int)
        self.assertIsInstance(result[0], Signal)
        # properties
        self.assertIsInstance(result.frame_rate, float)
        self.assertIsInstance(result.fps, float)
        self.assertIsInstance(result.overlap_factor, float)
        self.assertIsInstance(result.shape, tuple)

    def test_values_array(self):
        result = FramedSignal(np.arange(10), 4, 2)
        self.assertTrue(result.frame_size == 4)
        self.assertTrue(result.hop_size == 2.)
        self.assertTrue(result.origin == 0)
        self.assertTrue(result.start == 0)
        self.assertTrue(result.num_frames == 6)
        self.assertTrue(np.allclose(result[0], [0, 0, 0, 1]))
        self.assertTrue(result.frame_rate is None)
        self.assertTrue(result.fps is None)
        self.assertTrue(result.overlap_factor == 0.5)
        self.assertTrue(result.shape == (6, 4))

    def test_values_array_end(self):
        result = FramedSignal(np.arange(10), 4, 2, end='extend')
        self.assertTrue(result.num_frames == 6)
        result = FramedSignal(np.arange(10), 4, 2, end='normal')
        self.assertTrue(result.num_frames == 5)

    def test_values_array_with_sample_rate(self):
        result = FramedSignal(np.arange(10), 4, 2, sample_rate=4)
        self.assertTrue(result.frame_size == 4)
        self.assertTrue(result.hop_size == 2.)
        self.assertTrue(result.origin == 0)
        self.assertTrue(result.start == 0)
        self.assertTrue(result.num_frames == 6)
        self.assertTrue(np.allclose(result[0], [0, 0, 0, 1]))
        self.assertTrue(result.frame_rate == 2)
        self.assertTrue(result.fps == 2)
        self.assertTrue(result.overlap_factor == 0.5)
        self.assertTrue(result.shape == (6, 4))

    def test_values_file(self):
        signal = Signal(DATA_PATH + '/sample.wav')
        result = FramedSignal(DATA_PATH + '/sample.wav')
        self.assertTrue(result.frame_size == 2048)
        self.assertTrue(result.hop_size == 441.)
        self.assertTrue(result.origin == 0)
        self.assertTrue(result.start == 0)
        self.assertTrue(result.num_frames == 281)
        self.assertTrue(np.allclose(result[0][:5], [0, 0, 0, 0, 0]))
        # 3rd frame should start at 3 * 441 - 2048 / 2 = 299
        self.assertTrue(np.allclose(result[3], signal[299: 299 + 2048]))
        self.assertTrue(result.frame_rate == 100)
        self.assertTrue(result.fps == 100)

    def test_values_file_origin(self):
        signal = Signal(DATA_PATH + '/sample.wav')
        # literal origin
        result = FramedSignal(DATA_PATH + '/sample.wav', origin='online')
        self.assertTrue(result.origin == 1023)
        self.assertTrue(result.num_frames == 281)
        # 6th frame should start at 6 * 441 - 2048 + 1 (ref sample) = 599
        self.assertTrue(np.allclose(result[6], signal[599: 599 + 2048]))
        # literal left origin
        result = FramedSignal(DATA_PATH + '/sample.wav', origin='left')
        self.assertTrue(result.origin == 1023)
        # positive origin shifts the window to the left
        result = FramedSignal(DATA_PATH + '/sample.wav', origin=10)
        self.assertTrue(result.origin == 10)
        # literal offline origin
        result = FramedSignal(DATA_PATH + '/sample.wav', origin='offline')
        self.assertTrue(result.origin == 0)
        # literal center origin
        result = FramedSignal(DATA_PATH + '/sample.wav', origin='center')
        self.assertTrue(result.origin == 0)
        # literal right origin
        result = FramedSignal(DATA_PATH + '/sample.wav', origin='right')
        self.assertTrue(result.origin == -1024)
        # literal future origin
        result = FramedSignal(DATA_PATH + '/sample.wav', origin='future')
        self.assertTrue(result.origin == -1024)

    def test_values_file_start(self):
        signal = Signal(DATA_PATH + '/sample.wav')
        result = FramedSignal(DATA_PATH + '/sample.wav', start=10)
        # start sample shifted to the right
        self.assertTrue(result.origin == 0)
        self.assertTrue(result.start == 10)
        self.assertTrue(result.num_frames == 281)
        # 3rd frame should start at 3 * 441 - 2048 / 2 + 10 = 309
        self.assertTrue(np.allclose(result[3], signal[309: 309 + 2048]))

    def test_values_file_fps(self):
        result = FramedSignal(DATA_PATH + '/sample.wav', fps=200)
        self.assertTrue(result.frame_size == 2048)
        self.assertTrue(result.hop_size == 220.5)
        result = FramedSignal(DATA_PATH + '/sample.wav', fps=50)
        self.assertTrue(result.frame_size == 2048)
        self.assertTrue(result.hop_size == 882.)


class TestFramedSignalProcessorClass(unittest.TestCase):

    def test_types(self):
        processor = FramedSignalProcessor()
        self.assertIsInstance(processor, FramedSignalProcessor)
        self.assertIsInstance(processor, Processor)
        result = processor.process(DATA_PATH + '/sample.wav')
        self.assertIsInstance(result, FramedSignal)

    def test_values(self):
        processor = FramedSignalProcessor()
        self.assertTrue(processor.frame_size == 2048)
        self.assertTrue(processor.hop_size == 441.)
        self.assertTrue(processor.fps is None)
        self.assertTrue(processor.online is False)
        self.assertTrue(processor.end == 'extend')
        result = processor.process(DATA_PATH + '/sample.wav')
        self.assertTrue(np.allclose(result[0][:1023], np.zeros(1023)))
        self.assertTrue(np.allclose(result[0][1024], -2494))
        self.assertTrue(len(result) == 281)
        self.assertTrue(result.num_frames == 281)

    def test_rewrite_values(self):
        processor = FramedSignalProcessor()
        processor.frame_size = 100
        processor.hop_size = 44.5
        processor.fps = 20
        processor.online = True
        processor.end = 'bogus'
        self.assertTrue(processor.frame_size == 100)
        self.assertTrue(processor.hop_size == 44.5)
        self.assertTrue(processor.fps == 20)
        self.assertTrue(processor.online is True)
        self.assertTrue(processor.end == 'bogus')

    def test_values_online(self):
        processor = FramedSignalProcessor(online=True)
        self.assertTrue(processor.frame_size == 2048)
        self.assertTrue(processor.hop_size == 441.)
        self.assertTrue(processor.fps is None)
        self.assertTrue(processor.online is True)
        self.assertTrue(processor.end == 'extend')
        result = processor.process(DATA_PATH + '/sample.wav')
        self.assertTrue(np.allclose(result[0][-1], -2494))
        self.assertTrue(len(result) == 281)
        self.assertTrue(result.num_frames == 281)

    def test_values_fps(self):
        processor = FramedSignalProcessor(fps=200.)
        self.assertTrue(processor.frame_size == 2048)
        self.assertTrue(processor.hop_size == 441.)
        self.assertTrue(processor.fps == 200)
        self.assertTrue(processor.online is False)
        self.assertTrue(processor.end == 'extend')
        result = processor.process(DATA_PATH + '/sample.wav')
        self.assertTrue(np.allclose(result[0][:1023], np.zeros(1023)))
        self.assertTrue(np.allclose(result[0][1024], -2494))
        self.assertTrue(len(result) == 561)
        self.assertTrue(result.num_frames == 561)

    def test_values_end(self):
        processor = FramedSignalProcessor(end='normal')
        self.assertTrue(processor.frame_size == 2048)
        self.assertTrue(processor.hop_size == 441.)
        self.assertTrue(processor.fps is None)
        self.assertTrue(processor.online is False)
        self.assertTrue(processor.end == 'normal')
        # test with a file
        result = processor.process(DATA_PATH + '/sample.wav')
        self.assertTrue(np.allclose(result[0][:1023], np.zeros(1023)))
        self.assertTrue(np.allclose(result[0][1024], -2494))
        self.assertTrue(len(result) == 281)
        self.assertTrue(result.num_frames == 281)
        # test with an array
        processor.frame_size = 10
        processor.hop_size = 6
        result = processor.process(np.arange(18))
        self.assertTrue(len(result) == 3)
        self.assertTrue(result.num_frames == 3)
        # rewrite the end
        processor.end = 'extend'
        result = processor.process(np.arange(18))
        self.assertTrue(len(result) == 4)
        self.assertTrue(result.num_frames == 4)
        # test with incorrect end value
        with self.assertRaises(ValueError):
            processor = FramedSignalProcessor(end='bla')
            processor.process(DATA_PATH + '/sample.wav')

    def test_constant_types(self):
        self.assertIsInstance(FramedSignalProcessor.FRAME_SIZE, int)
        self.assertIsInstance(FramedSignalProcessor.HOP_SIZE, float)
        self.assertIsInstance(FramedSignalProcessor.FPS, float)
        self.assertIsInstance(FramedSignalProcessor.ONLINE, bool)
        self.assertIsInstance(FramedSignalProcessor.START, int)
        self.assertIsInstance(FramedSignalProcessor.END_OF_SIGNAL, str)

    def test_constant_values(self):
        self.assertEqual(FramedSignalProcessor.FRAME_SIZE, 2048)
        self.assertEqual(FramedSignalProcessor.HOP_SIZE, 441.)
        self.assertEqual(FramedSignalProcessor.FPS, 100.)
        self.assertEqual(FramedSignalProcessor.ONLINE, False)
        self.assertEqual(FramedSignalProcessor.START, 0)
        self.assertEqual(FramedSignalProcessor.END_OF_SIGNAL, 'extend')

    def test_values_file(self):
        processor = FramedSignalProcessor()
        result = processor.process(DATA_PATH + '/sample.wav')
        self.assertTrue(np.allclose(result[0][:100], np.zeros(100)))
        self.assertTrue(len(result) == 281)
        self.assertTrue(result.num_frames == 281)
        self.assertTrue(result.frame_size == 2048)
        self.assertTrue(result.hop_size == 441.)<|MERGE_RESOLUTION|>--- conflicted
+++ resolved
@@ -249,28 +249,16 @@
 
     def test_types_signal(self):
         signal = Signal(DATA_PATH + '/sample.wav')
-<<<<<<< HEAD
-        result = downmix(signal)
-        self.assertIsInstance(result, Signal)
-        self.assertIsInstance(result, np.ndarray)
-=======
         result = remix(signal, 1)
         self.assertTrue(isinstance(result, Signal))
         self.assertTrue(isinstance(result, np.ndarray))
->>>>>>> 3ed12ad9
         self.assertTrue(result.dtype == np.int16)
 
     def test_types_stereo_signal(self):
         signal = Signal(DATA_PATH + '/stereo_sample.wav')
-<<<<<<< HEAD
-        result = downmix(signal)
-        self.assertIsInstance(result, Signal)
-        self.assertIsInstance(result, np.ndarray)
-=======
         result = remix(signal, 1)
         self.assertTrue(isinstance(result, Signal))
         self.assertTrue(isinstance(result, np.ndarray))
->>>>>>> 3ed12ad9
         self.assertTrue(result.dtype == np.int16)
 
     def test_values_1d(self):
